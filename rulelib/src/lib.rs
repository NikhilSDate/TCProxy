--- conflicted
+++ resolved
@@ -1,16 +1,9 @@
-<<<<<<< HEAD
 use pest_derive::Parser;
-
-// TODO: find a better name for this
-mod ast;
 
 #[derive(Parser)]
 #[grammar = "language.pest"]
 pub struct RuleParser;
 #[cfg(test)]
-mod tests;
-=======
 pub mod ast;
 pub mod parser;
->>>>>>> c4cea8c5
 pub mod vm;